--- conflicted
+++ resolved
@@ -337,7 +337,6 @@
     `)
   })
 
-<<<<<<< HEAD
   it('render inline fragment', () => {
     const queryObject = {
       hero: {
@@ -370,7 +369,9 @@
           ... on Human {
             height
           }
-=======
+    `)
+  })
+
   it('render nested params', () => {
     const queryObject = {
       __params: { $param1: 'String!', $param2: 'Number' },
@@ -388,7 +389,6 @@
         user(condition: { param1: $param1, param2: $param2 }) {
           id
           type
->>>>>>> fcd0b366
         }
       }
     `)
