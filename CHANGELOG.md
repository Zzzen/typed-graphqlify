# Changelog

## 2.0.4-alpha

<<<<<<< HEAD
- Support inline fragment by @acro5piano
=======
- Support for nested params added @mlegenhausen
>>>>>>> fcd0b366

## 2.0.3-alpha

- Add type inference to query alias by @acro5piano

## 2.0.2-alpha

- add alias feature by @YardWill

## 2.0.1-alpha

- Delete type helper and fix readme by @acro5piano

## 2.0.0-alpha

- Split the code and Overload the query function by @YardWill

## 1.0.1

- Adds a proper ES6 entry point by Jiri Spac @capaj
- Removed superfluous TS strict options by @arjunyel

## 1.0.0

- Instead of passing the type of the graphql operation as first parameter typed-graphqlify now has methods on the `graphqlify` exported object by Jiri Spac @capaj

## 0.2.0

- First stable release by Kazuya Gosho @acro5piano<|MERGE_RESOLUTION|>--- conflicted
+++ resolved
@@ -1,12 +1,12 @@
 # Changelog
+
+## 2.0.5-alpha
+
+- Support inline fragment by @acro5piano
 
 ## 2.0.4-alpha
 
-<<<<<<< HEAD
-- Support inline fragment by @acro5piano
-=======
-- Support for nested params added @mlegenhausen
->>>>>>> fcd0b366
+- Support for nested params added by @mlegenhausen
 
 ## 2.0.3-alpha
 
